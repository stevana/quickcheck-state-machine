{-# LANGUAGE ScopedTypeVariables #-}

module Main (main) where

import           Control.Exception
                   (ErrorCall(ErrorCall), Exception, catch)
import           Data.List
                   (isPrefixOf)
import           Prelude
import           System.Exit
                   (ExitCode(..))
import           System.Process
                   (StdStream(CreatePipe), proc, std_out,
                   waitForProcess, withCreateProcess)
import           Test.DocTest
                   (doctest)
import           Test.QuickCheck
                   (sample)
import           Test.Tasty
                   (TestTree, defaultMain, testGroup, withResource)
import           Test.Tasty.HUnit
                   (assertFailure, testCase)
import           Test.Tasty.QuickCheck
                   (expectFailure, ioProperty, testProperty,
                   withMaxSuccess)

import           CircularBuffer
import qualified CrudWebserverDb          as WS
import           DieHard
import           Echo
import           ErrorEncountered
import           MemoryReference
import           ProcessRegistry
import qualified ShrinkingProps
import           Test.StateMachine.Markov
import           TicketDispenser
import           UnionFind

------------------------------------------------------------------------

tests :: Bool -> TestTree
tests docker0 = testGroup "Tests"
  [ testCase "Doctest Z module" (doctest ["src/Test/StateMachine/Z.hs"])
  , ShrinkingProps.tests
  , testProperty "Die Hard"
      (expectFailure (withMaxSuccess 2000 prop_dieHard))
  , testGroup "MemoryReference"
      [ testProperty "NoBug"                            (prop_sequential None)
      , testProperty "LogicBug"          (expectFailure (prop_sequential Logic))
      , testProperty "RaceBugSequential"                (prop_sequential Race)
      , testProperty "RaceBugParallel"   (expectFailure (prop_parallel   Race))
      , testProperty "PreconditionFailed" prop_precondition
      , testProperty "ExistsCommands"     prop_existsCommands
      ]
  , testGroup "ErrorEncountered"
      [ testProperty "sequential" prop_error_sequential
      , testProperty "parallel"   prop_error_parallel
      ]
  , testGroup "Crud webserver"
      [ webServer docker0 WS.None  8800 "No bug"                       WS.prop_crudWebserverDb
      , webServer docker0 WS.Logic 8801 "Logic bug"   (expectFailure . WS.prop_crudWebserverDb)
      , webServer docker0 WS.Race  8802 "No race bug"                  WS.prop_crudWebserverDb
      , webServer docker0 WS.Race  8803 "Race bug"    (expectFailure . WS.prop_crudWebserverDbParallel)
      ]
  , testGroup "Ticket dispenser"
      [ ticketDispenser "sequential"                   prop_ticketDispenser
      , ticketDispenser "parallel with exclusive lock" (withMaxSuccess 30 .
                                                        prop_ticketDispenserParallelOK)
      , ticketDispenser "parallel with shared lock"    (expectFailure .
                                                        prop_ticketDispenserParallelBad)
      ]
  , testGroup "Circular buffer"
      [ testProperty "`unpropNoSizeCheck`: the first bug is found"
          (expectFailure unpropNoSizeCheck)
      , testProperty "`unpropFullIsEmpty`: the second bug is found"
          (expectFailure unpropFullIsEmpty)
      , testProperty "`unpropBadRem`: the third bug is found"
          (expectFailure (withMaxSuccess 1000 unpropBadRem))
      , testProperty "`unpropStillBadRem`: the fourth bug is found"
          (expectFailure unpropStillBadRem)
      , testProperty "`prop_circularBuffer`: the fixed version is correct"
          prop_circularBuffer
      ]
  , testGroup "Echo"
      [ testProperty "sequential"  (ioProperty (prop_echoOK <$> mkEnv))
      , testProperty "parallel ok" (ioProperty (prop_echoParallelOK False <$> mkEnv))
      , testProperty "parallel bad, see issue #218"
          (expectFailure (ioProperty (prop_echoParallelOK True <$> mkEnv)))
      ]
<<<<<<< HEAD
  , testGroup "Union Find"
      [ testProperty "sequential" prop_unionFind_sequential
      , testProperty "parallel"   prop_unionFind_parallel
=======
  , testGroup "ProcessRegistry"
      [ testProperty "sequential" (prop_processRegistry markovGood)
      , testCase "markovDeadlock"
          (assertException (\(ErrorCall err) -> "\nA deadlock" `isPrefixOf` err)
            (sample (generateMarkov sm markovDeadlock initState)))
      , testCase "markovNotStochastic1"
          (assertException (\(ErrorCall err) -> "The probabilities" `isPrefixOf` err)
            (sample (generateMarkov sm markovNotStochastic1 initState)))
      , testCase "markovNotStochastic2"
          (assertException (\(ErrorCall err) -> "The probabilities" `isPrefixOf` err)
            (sample (generateMarkov sm markovNotStochastic2 initState)))
      , testCase "markovNotStochastic3"
          (assertException (\(ErrorCall err) -> "The probabilities" `isPrefixOf` err)
            (sample (generateMarkov sm markovNotStochastic3 initState)))
>>>>>>> c9a9abe6
      ]
  ]
  where
    webServer docker bug port test prop
      | docker    = withResource (WS.setup bug WS.connectionString port) WS.cleanup
                     (const (testProperty test (prop port)))
      | otherwise = testCase ("No docker, skipping: " ++ test) (return ())

    ticketDispenser test prop =
      withResource setupLock cleanupLock
        (\ioLock -> testProperty test (ioProperty (prop <$> ioLock)))

    assertException :: Exception e => (e -> Bool) -> IO a -> IO ()
    assertException p io = do
      r <- (io >> return False) `catch` (return . p)
      if r
      then return ()
      else assertFailure "assertException: No or wrong exception thrown"

------------------------------------------------------------------------

main :: IO ()
main = do
  -- Check if docker is avaiable.
  ec <- rawSystemNoStdout "docker" ["version"]
          `catch` (\(_ :: IOError) -> return (ExitFailure 127))
  let docker = case ec of
                 ExitSuccess   -> True
                 ExitFailure _ -> False
  defaultMain (tests docker)
    where
      rawSystemNoStdout cmd args =
        withCreateProcess
          (proc cmd args) { std_out = CreatePipe }
          (\_ _ _ -> waitForProcess)<|MERGE_RESOLUTION|>--- conflicted
+++ resolved
@@ -87,11 +87,6 @@
       , testProperty "parallel bad, see issue #218"
           (expectFailure (ioProperty (prop_echoParallelOK True <$> mkEnv)))
       ]
-<<<<<<< HEAD
-  , testGroup "Union Find"
-      [ testProperty "sequential" prop_unionFind_sequential
-      , testProperty "parallel"   prop_unionFind_parallel
-=======
   , testGroup "ProcessRegistry"
       [ testProperty "sequential" (prop_processRegistry markovGood)
       , testCase "markovDeadlock"
@@ -106,7 +101,10 @@
       , testCase "markovNotStochastic3"
           (assertException (\(ErrorCall err) -> "The probabilities" `isPrefixOf` err)
             (sample (generateMarkov sm markovNotStochastic3 initState)))
->>>>>>> c9a9abe6
+      ]
+  , testGroup "Union Find"
+      [ testProperty "sequential" prop_unionFind_sequential
+      , testProperty "parallel"   prop_unionFind_parallel
       ]
   ]
   where
