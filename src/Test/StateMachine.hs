--- conflicted
+++ resolved
@@ -63,11 +63,8 @@
                    (FiniteEnum, GBounded, GEnum)
 import           Prelude
                    ()
-<<<<<<< HEAD
 
-=======
 import           Test.StateMachine.ConstructorName
->>>>>>> 1f207737
 import           Test.StateMachine.Logic
 import           Test.StateMachine.Markov
 import           Test.StateMachine.Parallel
