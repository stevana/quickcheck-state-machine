--- conflicted
+++ resolved
@@ -2,18 +2,13 @@
 packages:
   - '.'
 extra-deps:
-<<<<<<< HEAD
-  - base-orphans-0.8
-  - generic-data-0.3.0.0
-  - tree-diff-0.0.2
   - git: https://github.com/stevana/quickcheck.git
     commit: 6a09f77fcffcc3c22e28504e4a1ab5ff2cd0737f
   - git: https://github.com/advancedtelematic/markov-chain-usage-model.git
     commit: 8cb2c50d4837f51dd94fe8949c535a557a0b0e3a
-  # - ../markov-chain-usage-model
-=======
   - tree-diff-0.0.2@sha256:99d84e4639d8ebbd727f4223ab39b589eedeff7ed659db2f9b5b572fa33cd410
->>>>>>> 1f207737
+  - graphviz-2999.20.0.3@sha256:cde383c356bc41136ed53cd27e0800f46dbd2185600dd0de18d66d5c49739d94
+
 nix:
   enable: false
   pure: false
